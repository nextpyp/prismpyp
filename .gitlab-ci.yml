image: python:3.8.8

before_script:
    - pip install mkdocs-material

docs:
  stage: deploy
  script:
    - mkdocs build --strict --verbose
  artifacts:
    paths:
      - public
  only:
    # only run this CI pipeline on master
    refs:
<<<<<<< HEAD
      - cryosparc_reupload
=======
      - master
>>>>>>> fd1563ac
<|MERGE_RESOLUTION|>--- conflicted
+++ resolved
@@ -13,8 +13,4 @@
   only:
     # only run this CI pipeline on master
     refs:
-<<<<<<< HEAD
-      - cryosparc_reupload
-=======
-      - master
->>>>>>> fd1563ac
+      - cryosparc_reupload