--- conflicted
+++ resolved
@@ -424,17 +424,10 @@
     --parquet-files output_dir/fft/fft_good_export.parquet output_dir/real/real_good_export.parquet \
     --output-folder intersection \
     --link-type soft \
-<<<<<<< HEAD
-    --data-dir example_data/webp
-```
-
-The files in common will be symlinked (if ```--link-type``` is set to ```soft```) or copied (if ```--link-type``` is set to ```hard```) to the ```--output-folder``` ```intersection```. The metadata associated with the files in common will be written to ```intersection/intersection.parquet```, and a list of the files in common will be written to ```intersection/files_in_common.txt```.
-=======
     --data-path example_data/webp
 ```
 
 The files in common will be symlinked (if ```--link-type``` is set to ```soft```) or copied (if ```--link-type``` is set to ```hard```) to the ```output_folder``` ```intersection```. The metadata associated with the files in common will be written to ```intersection/intersection.parquet```, and a list of the files in common will be written to ```intersection/files_in_common.txt```.
->>>>>>> 26741de0
 
 ## Zenodo Files
 
